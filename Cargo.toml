[package]
authors = ["MaidSafe Developers <dev@maidsafe.net>"]
description = "SAFE Core API library"
documentation = "http://docs.maidsafe.net/safe_core/latest"
homepage = "http://maidsafe.net"
license = "GPL-3.0"
name = "safe_core"
readme = "README.md"
repository = "https://github.com/maidsafe/safe_core"
version = "0.21.2"

[dependencies]
clippy = {version = "~0.0.91", optional = true}
config_file_handler = "~0.4.0"
lazy_static = "~0.2.1"
libc = "~0.2.16"
log = "~0.3.6"
lru-cache = "~0.0.7"
maidsafe_utilities = "~0.10.0"
rand = "~0.3.14"
<<<<<<< HEAD
#routing = "~0.26.0"
routing = { git = "git://github.com/afck/routing.git", branch = "stable" }
=======
routing = "~0.27.0"
>>>>>>> e3bdbcd0
rust_sodium = "~0.1.2"
rustc-serialize = "~0.3.19"
self_encryption = "~0.7.1"
time = "~0.1.35"
unwrap = "~1.1.0"

[dev-dependencies]
crossbeam = "~0.2.10"
docopt = "~0.6.85"
regex = "~0.1.77"

[[example]]
bench = false
name = "email_stress_test"

[[example]]
bench = false
name = "client_stress_test"

[[example]]
bench = false
name = "self_authentication"

[[example]]
bench = false
name = "safe_client"

[[example]]
bench = false
name = "nfs_api"

[[example]]
bench = false
name = "simulate_browser"

[[example]]
bench = false
name = "email"

[features]
use-mock-routing = []

[lib]
crate_type = ["staticlib", "rlib", "cdylib"]
name = "safe_core"<|MERGE_RESOLUTION|>--- conflicted
+++ resolved
@@ -18,12 +18,8 @@
 lru-cache = "~0.0.7"
 maidsafe_utilities = "~0.10.0"
 rand = "~0.3.14"
-<<<<<<< HEAD
 #routing = "~0.26.0"
 routing = { git = "git://github.com/afck/routing.git", branch = "stable" }
-=======
-routing = "~0.27.0"
->>>>>>> e3bdbcd0
 rust_sodium = "~0.1.2"
 rustc-serialize = "~0.3.19"
 self_encryption = "~0.7.1"
