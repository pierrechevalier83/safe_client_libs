--- conflicted
+++ resolved
@@ -20,8 +20,4 @@
 sodiumoxide = "0.0.4"
 time = "0.1.25"
 rand = "*"
-<<<<<<< HEAD
-self_encryption = "*"
-=======
-self_encryption = "0.1.3"
->>>>>>> 567362e7
+self_encryption = "0.1.3"