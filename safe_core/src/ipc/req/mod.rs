--- conflicted
+++ resolved
@@ -92,13 +92,8 @@
 }
 
 /// Transform a set of container permissions into its FFI representation
-<<<<<<< HEAD
-pub fn container_perms_into_repr_c(perms: &ContainerPermissions) -> FfiPermissionSet {
-    let mut output = FfiPermissionSet::default();
-=======
-fn container_perms_into_repr_c(perms: &ContainerPermissions) -> ffi::PermissionSet {
+pub fn container_perms_into_repr_c(perms: &ContainerPermissions) -> ffi::PermissionSet {
     let mut output = ffi::PermissionSet::default();
->>>>>>> d5506a83
 
     for perm in perms {
         match *perm {
